from abc import abstractmethod
from dataclasses import dataclass
from datetime import datetime, timedelta
from math import ceil, log
<<<<<<< HEAD
from typing import Callable, Optional, TypedDict
from dataclasses import dataclass
=======
>>>>>>> 54b52218
import pickle
import random
import threading
from typing import Callable, Optional, TypedDict

import queue
from networking import *

DEBUG: bool = True
TRY_CLOSEST_BUCKET = False  # TODO: Find somewhere good to put this / remove it entirely.

if DEBUG:
    random.seed(1)  # For consistent testing

# Errors


class TooManyContactsError(Exception):
    """Raised when a contact is added to a full k-bucket."""
    pass


class OutOfRangeError(Exception):
    """Raised when a contact is added to a k-bucket that is out of range."""
    pass


class OurNodeCannotBeAContactError(Exception):
    """Raised when a contact added has the same ID as the client."""


class AllKBucketsAreEmptyError(Exception):
    """Raised when no KBuckets can be iterated through."""


class SendingQueryToSelfError(Exception):
    """Raised when a Query (RPC Call) is sent to ourselves."""
    pass


class SenderIsSelfError(Exception):
    """Raised when trying to send certain RPC commands, if sender is us."""
    pass


class RPCError(Exception):
    """
    Possible errors for RPC commands.
    """

    def __init__(self,
                 error_message: str | None = None,
                 timeout_error: bool = False,
                 id_mismatch_error: bool = False,
                 peer_error: bool = False,
                 peer_error_message: str | None = None
                 ):
        super().__init__(error_message)
        self.protocol_error_message: str | None = error_message

        if error_message:
            self.protocol_error = True
        else:
            self.protocol_error = False

        self.timeout_error = timeout_error
        self.id_mismatch_error = id_mismatch_error
        self.peer_error = peer_error
        self.peer_error_message: str | None = peer_error_message

        if self.peer_error_message and not self.peer_error:
            raise ValueError("Parameter peer error message requires a peer error.")

    def has_error(self) -> bool:
        return self.timeout_error or \
            self.protocol_error or \
            self.id_mismatch_error or \
            self.peer_error

    def __str__(self):
        if self.has_error():
            if self.protocol_error:
                return self.protocol_error_message
            elif self.peer_error:
                return self.peer_error_message
        else:
            return "No error."

    @staticmethod
    def no_error():
        pass


# class WithLock:
#     """
#     Lock object that can be used in "with" statements.
#     Example usage:
#         lock = threading.Lock()
#         with WithLock(lock):
#             do_stuff()
#         do_more_stuff()
#     Based from the following code:
#     https://www.bogotobogo.com/python/Multithread/python_multithreading_Synchronization_Lock_Objects_Acquire_Release.php
#     https://www.geeksforgeeks.org/with-statement-in-python/
#     """

#     def __init__(self, lock: Lock) -> None:
#         """
#         Creates lock object to be used in __enter__ and __exit__.
#         """
#         self.lock = lock

#     def __enter__(self) -> None:
#         """
#         Change the state to locked and returns immediately.
#         """
#         self.lock.acquire()

#     def __exit__(self, exc_type, exc_value, traceback) -> None:
#         """
#         Changes the state to unlocked; this is called from another thread.
#         """
#         self.lock.release()


@dataclass
class Constants:
    """
    https://xlattice.sourceforge.net/components/protocol/kademlia/specs.html

    A Kademlia network is characterized by three constants, which we call alpha, B, and k.
    The first and last are standard terms. The second is introduced because some Kademlia implementations use a
    different key length.

    alpha is a small number representing the degree of parallelism in network calls, usually 3
    B is the size in bits of the keys used to identify nodes and store and retrieve data; in basic Kademlia
    this is 160, the length of an SHA1 digest (hash)
    k is the maximum number of contacts stored in a bucket; this is normally 20
    It is also convenient to introduce several other constants not found in the original Kademlia papers.

    tExpire = 86400s, the time after which a key/value pair expires; this is a time-to-live (TTL) from the
    original publication date
    tRefresh = 3600s, after which an otherwise un-accessed bucket must be refreshed
    tReplicate = 3600s, the interval between Kademlia replication events, when a node is required to publish
    its entire database
    tRepublish = 86400s, the time after which the original publisher must republish a key/value pair
    """

    ORIGINATOR_REPUBLISH_INTERVAL: int  # TODO: Create.
    EVICTION_LIMIT: int  # TODO: create.
    MAX_THREADS: int # TODO: Create
    K: int = 20
    B: int = 160
    A: int = 3
    EXPIRATION_TIME_SEC: int = 86400  # Seconds in a day.
    BUCKET_REFRESH_INTERVAL: int = 3600  # seconds in an hour.
    KEY_VALUE_REPUBLISH_INTERVAL: int = 86400  # Seconds in a day.
    DHT_SERIALISED_SUFFIX = "dht"
    REQUEST_TIMEOUT = 0.5  # 500ms


class ID:

    def __init__(self, value: int):
        """
        Kademlia node ID: This is an integer from 0 to 2^160 - 1

        Args:
            value: (int) ID denary value
        """

        self.MAX_ID = 2 ** Constants.B
        self.MIN_ID = 0
        if not (self.MAX_ID > value >= self.MIN_ID):  # ID can be 0, this is used in unit tests.
            raise ValueError(
                f"ID {value} is out of range - must a positive integer less than 2^160."
            )
        self.value = value

    def hex(self) -> str:
        return hex(self.value)

    def denary(self) -> int:
        return self.value

    def bin(self) -> str:
        """
        Returns big-endian value in binary - this does not include a 0b tag at the start.
        :return: Returns the binary value as a string, with length Constants.B by default
        """

        binary = bin(self.value)[2:]
        number_of_zeroes_to_add = ceil(log(self.MAX_ID, 2)) - len(binary)
        padded_binary = number_of_zeroes_to_add * "0" + binary
        return padded_binary

    def set_bit(self, bit: int):
        """
        Sets a given bit to 1, Little endian. (set_bit(0) sets smallest bit to 0)
        :param bit: bit to be set.
        :return: Nothing
        """
        bits = self.little_endian_bytes()
        bits[bit] = "1"
        return None

    def big_endian_bytes(self) -> list[str]:
        """
        Returns the padded ID in big-endian binary - largest bit is at index 0.
        """
        return [x for x in self.bin()]

    def little_endian_bytes(self) -> list[str]:
        """
        Returns the padded ID in little-endian binary - smallest bit is at index 0.
        """
        return self.big_endian_bytes()[::-1]

    def __xor__(self, val) -> int:
        if isinstance(val, ID):
            return self.value ^ val.value
        else:
            return self.value ^ val

    def __eq__(self, val) -> bool:
        if isinstance(val, ID):
            return self.value == val.value
        else:
            return self.value == val

    def __ge__(self, val) -> bool:
        if isinstance(val, ID):
            return self.value >= val.value
        else:
            return self.value >= val

    def __le__(self, val) -> bool:
        if isinstance(val, ID):
            return self.value <= val.value
        else:
            return self.value <= val

    def __lt__(self, val) -> bool:
        if isinstance(val, ID):
            return self.value < val.value
        else:
            return self.value < val

    def __gt__(self, val) -> bool:
        if isinstance(val, ID):
            return self.value > val.value
        else:
            return self.value > val

    def __str__(self) -> str:
        return str(self.denary())

    @classmethod
    def max(cls):
        """
        Returns max ID.
        :return: max ID.
        """
        return ID(2**160 - 1)

    @classmethod
    def mid(cls):
        """
        returns middle of the road ID
        :return: middle ID.
        """
        return ID(2**159)

    @classmethod
    def min(cls):
        """
        Returns minimum ID.
        :return: minimum ID.
        """
        return ID(0)

    @classmethod
    def random_id_within_bucket_range(cls, bucket):
        """
        Returns an ID within the range of the bucket's low and high range.
        THIS IS NOT AN ID IN THE BUCKETS CONTACT LIST!
        (I mean it could be but shush)

        :param bucket: bucket to be searched
        :return: random ID in bucket.
        """
        return ID(bucket.low() + random.randint(0,
                                                bucket.high() - bucket.low()))

    @classmethod
    def random_id(cls, low=0, high=2**160, seed=None):
        """
        Generates a random ID, including both endpoints.

        FOR TESTING PURPOSES.
        Generating random ID's this way will not perfectly spread the prefixes,
        this is a maths law I've forgotten - due to the small scale of this
        I don't particularly see the need to perfectly randomise this.

        If I do though, here's how it would be done:
        - Randomly generate each individual bit, then concatenate.
        """
        if seed:
            random.seed(seed)
        return ID(random.randint(low, high))


class IStorage:
    """Interface which 'abstracts the storage mechanism for key-value pairs.''"""

    @abstractmethod
    def contains(self, key: ID) -> bool:
        pass

    @abstractmethod
    def try_get_value(self, key: ID) -> tuple[bool, int | str]:
        pass

    @abstractmethod
    def get(self, key: ID | int) -> str:
        pass

    @abstractmethod
    def get_timestamp(self, key: int) -> datetime:
        pass

    @abstractmethod
    def set(self, key: ID, value: str, expiration_time_sec: int = 0) -> None:
        pass

    @abstractmethod
    def get_expiration_time_sec(self, key: int) -> int:
        pass

    @abstractmethod
    def remove(self, key: int) -> None:
        pass

    @abstractmethod
    def get_keys(self) -> list[int]:
        pass

    @abstractmethod
    def touch(self, key: int) -> None:
        pass


class Contact:

    def __init__(self, id: ID, protocol=None):
<<<<<<< HEAD
        self.protocol: IProtocol = protocol
        # The only protocol should not be
        self.protocol: VirtualProtocol | IProtocol = protocol
=======
        
        # Protocol should only be None if DEBUG? TODO: Is this true?
        self.protocol: Optional[IProtocol] = protocol
>>>>>>> 54b52218
        self.id = id
        self.last_seen: datetime = datetime.now()

    def touch(self) -> None:
        """Updates the last time the contact was seen."""
        self.last_seen = datetime.now()


class IProtocol:
    """
    Interface for all protocols to follow.
    """

    @abstractmethod
    def ping(self, sender: Contact) -> RPCError:
        pass

    @abstractmethod
    def find_node(self, sender: Contact, key: ID) -> tuple[list[Contact], RPCError]:
        pass

    @abstractmethod
    def find_value(self, sender: Contact, key: ID) -> tuple[list[Contact], str, RPCError]:
        pass

    @abstractmethod
    def store(self, sender: Contact, key: ID, val: str, is_cached: bool) -> RPCError:
        pass


class QueryReturn(TypedDict):
    """
    Has elements: contacts, val, found, found_by
    """
    contacts: list[Contact]
    val: str | None
    found: bool
    found_by: Contact | None


class FindResult(TypedDict):
    found: bool
<<<<<<< HEAD
    found_contacts: list[Contact]
    found_by: Contact
    found_value: str
=======
    found_by: Contact  # TODO: Add type hinting
    found_value: str
    found_contacts: list[Contact]
>>>>>>> 54b52218


class ContactQueueItem(TypedDict):
    key: ID
    contact: Contact
    rpc_call: Callable
    closer_contacts: list[Contact]
    further_contacts: list[Contact]
    find_result: FindResult


class Node:

    def __init__(self,
                 contact: Contact,
                 storage: IStorage,
                 cache_storage=None):

        if not cache_storage and not DEBUG:
            raise ValueError(
                "cache_storage must be supplied to type node if debug mode is not enabled."
            )
        
        self.our_contact: Contact = contact
        self.storage: IStorage = storage

        # VirtualStorage will only be created by
        self.cache_storage: IStorage = cache_storage if cache_storage else VirtualStorage()
        self.DHT: Optional[DHT] = None  # This should never be None
        self.bucket_list = BucketList(contact.id)

    def ping(self, sender: Contact) -> Contact:
        """
        Someone is pinging us. 
        Register the contact and respond with our contact.
        """
        if sender.id.value == self.our_contact.id.value:
            raise SendingQueryToSelfError(
                "Sender of ping RPC cannot be ourself."
            )
        self.send_key_values_if_new_contact(sender)
        self.bucket_list.add_contact(sender)

        return self.our_contact


    def store(self,
              key: ID,
              sender: Contact,
              val: str,
              is_cached: bool = False,
              expiration_time_sec: int = 0) -> None:

        if sender.id == self.our_contact.id:
            raise SenderIsSelfError("Sender should not be ourself.")

        # add sender to bucket_list (updating bucket list like how it is in spec.)
        self.bucket_list.add_contact(sender)

        if is_cached:
            self.cache_storage.set(key, val, expiration_time_sec)
        else:
            self.send_key_values_if_new_contact(sender)
            self.storage.set(key, val, Constants.EXPIRATION_TIME_SEC)

    def find_node(self, key: ID,
                  sender: Contact) -> tuple[list[Contact], str | None]:
        """
        Finds K close contacts to a given ID, while exluding the sender.
        It also adds the sender if it hasn't seen it before.
        :param key: K close contacts are found near this ID.
        :param sender: Contact to be excluded and added if new.
        :return: list of K (or less) contacts near the key
        """

        # managing sender
        if sender.id == self.our_contact.id:
            raise SendingQueryToSelfError("Sender cannot be ourselves.")
        self.send_key_values_if_new_contact(sender)
        self.bucket_list.add_contact(sender)

        # actually finding nodes
        # print([len(b.contacts) for b in self.bucket_list.buckets])
        contacts = self.bucket_list.get_close_contacts(key=key,
                                                       exclude=sender.id)
        # print(f"contacts: {contacts}")
        return contacts, None

    def find_value(self, key: ID, sender: Contact) \
            -> tuple[list[Contact] | None, str | None]:
        """
        Find value in self.storage, testing
        self.cache_storage if it is not in the former.
        If it is not in either, it gets K
        close contacts from the bucket list.
        """
        if sender.id == self.our_contact.id:
            raise SendingQueryToSelfError("Sender cannot be ourselves.")

        self.send_key_values_if_new_contact(sender)

        if self.storage.contains(key):
            return None, self.storage.get(key)
        elif self.cache_storage.contains(key):
            return None, self.cache_storage.get(key)
        else:
            return self.bucket_list.get_close_contacts(key, sender.id), None

    def send_key_values_if_new_contact(self, sender: Contact) -> None:
        """
        Spec: "When a new node joins the system, it must store any 
        key-value pair to which it is one of the k closest. Existing 
        nodes, by similarly exploiting complete knowledge of their 
        surrounding subtrees, will know which key-value pairs the new 
        node should store. Any node learning of a new node therefore 
        issues STORE RPCs to transfer relevant key-value pairs to the 
        new node. To avoid redundant STORE RPCs, however, a node only 
        transfers a key-value pair if it’s own ID is closer to the key 
        than are the IDs of other nodes."

        For a new contact, we store values to that contact whose keys 
        XOR our_contact are less than the stored keys XOR other_contacts.
        """
        if self._is_new_contact(sender):
            # with self.bucket_list.lock:
            # Clone so we can release the lock.
            contacts: list[Contact] = self.bucket_list.contacts()
            if len(contacts) > 0:
                # and our distance to the key < any other contact's distance
                # to the key
                for k in self.storage.get_keys():
                    # our minimum distance to the contact.
                    distance = min([c.id ^ k for c in contacts])
                    # If our contact is closer, store the contact on its
                    # node.
                    if (self.our_contact.id ^ k) < distance:
                        error: RPCError | None = sender.protocol.store(
                            sender=self.our_contact,
                            key=ID(k),
                            val=self.storage.get(k)
                        )
                        if self.DHT: self.DHT.handle_error(error, sender)

    def _is_new_contact(self, sender: Contact) -> bool:
        ret: bool
        # with self.bucket_list.lock:
        ret: bool = self.bucket_list.contact_exists(sender)
        # end lock
        if self.DHT:  # might be None in unit testing
            # with self.DHT.pending_contacts.lock:
            ret |= (sender.id in [c.id for c in self.DHT.pending_contacts])
            # end lock

        return not ret
        
    def simply_store(self, key, val) -> None:
        """
        For unit testing.
        :param key:
        :param val:
        :return: None
        """
        self.storage.set(key, val)

    # REQUEST HANDLERS: TODO: I think they go here?

    def server_ping(self, request: CommonRequest) -> dict:
        protocol: IProtocol = request["protocol"]
        self.ping(
            Contact(
                protocol=protocol,
                id=ID(request["sender"])
            )
        )
        return {"random_id": request["random_id"]}

    def server_store(self, request: CommonRequest) -> dict:
        protocol: IProtocol = request["protocol"]
        self.store(
            sender=Contact(
                id=ID(request["sender"]),
                protocol=protocol
            ),
            key=ID(request["key"]),
            val=str(request["value"]),
            is_cached=request["is_cached"],
            expiration_time_sec=request["expiration_time_sec"]
        )
        return {"random_id": request["random_id"]}

    def server_find_node(self, request: CommonRequest) -> dict:
        protocol: IProtocol = request["protocol"]
        contacts, val = self.find_node(
            sender=Contact(
                protocol=protocol,
                id=ID(request["sender"])
            ),
            key=ID(request["key"])
        )

        contact_dict: list[dict] = []
        for c in contacts:
            contact_info = {
                "contact": c.id.value,
                "protocol": c.protocol,
                "protocol_name": type(c.protocol)
            }

            contact_dict.append(contact_info)

        return {"contacts": contact_dict, "random_id": request["random_id"]}

    def server_find_value(self, request: CommonRequest) -> dict:
        protocol: IProtocol = request["protocol"]

        contacts, val = self.find_value(
            sender=Contact(
                protocol=protocol,
                id=ID(request["sender"])
            ),
            key=ID(request["key"])
        )
        contact_dict: list[dict] = []
        if contacts:
            for c in contacts:
                contact_info = {
                    "contact": c.id.value,
                    "protocol": c.protocol,
                    "protocol_name": type(c.protocol)
                }
                contact_dict.append(contact_info)
        return {"contacts": contact_dict,
                "random_id": request["random_id"],
                "value": val}


class KBucket:

    def __init__(self,
                 initial_contacts: list[Contact] | None = None,
                 low: int = 0,
                 high: int = 2 ** 160):
        """
        Initialises a k-bucket with a specific ID range, 
        initially from 0 to 2**160.
        """
        if initial_contacts is None:  # Fix for instead of setting initial_contacts = []
            initial_contacts = []

        self.contacts: list[Contact] = initial_contacts
        self._low = low
        self._high = high
        self.time_stamp: datetime = datetime.now()
        # self.lock = WithLock(Lock())

    def low(self):
        return self._low

    def high(self):
        return self._high

    def is_full(self) -> bool:
        """
        This INCLUDES K, so if there are 20 inside, no more can be added.
        :return: Boolean saying if it's full.
        """
        return len(self.contacts) >= Constants.K

    def contains(self, id: ID) -> bool:
        """
        Returns boolean determining whether a given contact ID is in the k-bucket.
        """

        # replaceable
        return any(id == contact.id for contact in self.contacts)

    def touch(self) -> None:
        self.time_stamp = datetime.now()

    def is_in_range(self, other_id: ID) -> bool:
        """
        Determines if a given ID is within the range of the k-bucket.
        :param other_id: The ID to be checked.
        :return: Boolean saying if it's in the range of the k-bucket.
        """
        return self._low <= other_id.value <= self._high

    def add_contact(self, contact: Contact):
        # TODO: Check if this is meant to check if it exists in the bucket.
        if self.is_full():
            raise TooManyContactsError(
                f"KBucket is full - (length is {len(self.contacts)}).")
        elif not self.is_in_range(contact.id):
            raise OutOfRangeError("Contact ID is out of range.")
        else:
            # !!! should this check if the contact is already in the bucket?
            self.contacts.append(contact)

    def depth(self) -> int:
        """
        "The depth is just the length of the prefix shared by all nodes in 
        the k-bucket’s range." Do not confuse that with this statement in the
        spec: “Define the depth, h, of a node to be 160 - i, where i is the 
        smallest index of a nonempty bucket.” The former is referring to the 
        depth of a k-bucket, the latter the depth of the node.
        """

        return len(self.shared_bits())

    def shared_bits(self) -> str:
        """
        Return the longest shared binary prefix between all 
        contacts in the kbucket. This does not "0b" before the binary.
        """

        def longest_shared_prefix_str(a: str, b: str) -> str:
            """Returns the longest common prefix between two strings."""

            if len(a) < len(b):  # swap "a" and "b" if "a" is shorter
                a, b = b, a

            for i in range(len(b)):
                if a[i] != b[i]:
                    return a[:i]

            return b

        longest_prefix = self.contacts[0].id.bin()[2:]  # first node id
        # print(self.contacts[0].id.bin()[2:], longest_prefix)
        for contact in self.contacts[1:]:
            id_bin = contact.id.bin()[2:]
            # print(id_bin)
            longest_prefix = longest_shared_prefix_str(id_bin, longest_prefix)
            # print(longest_prefix)

        return longest_prefix

    def split(self) -> tuple:
        """
        Splits KBucket in half, returns tuple of type (KBucket, KBucket).
        """
        # This doesn't work when all contacts are bunched towards one side of the KBucket.
        # It's in the spec so I'm keeping it, it also means it stays nice and neat

        midpoint: int = (self._low + self._high) // 2  # This will always be an integer, but // is faster than /.

        # Gets the median of all contacts inside the KBucket (rounding up in even # of contacts)
        # contact_ids_asc = sorted([c.id.value for c in self.contacts])
        # median_of_contact_id: int = median_high(contact_ids_asc)
        # midpoint = median_of_contact_id

        k1: KBucket = KBucket(low=self._low, high=midpoint)
        k2: KBucket = KBucket(low=midpoint, high=self._high)
        for c in self.contacts:
            if c.id.value < midpoint:
                k1.add_contact(c)
            else:
                k2.add_contact(c)

        return k1, k2

    def replace_contact(self, contact: Contact) -> None:
        """replaces contact, then touches it"""
        contact_ids = [c.id for c in self.contacts]
        index = contact_ids.index(contact.id)
        self.contacts[index] = contact
        contact.touch()


class BaseRouter:
    def __init__(self):
        self.closer_contacts: list[Contact]
        self.further_contacts: list[Contact]
        self.node: Node
        self.dht: DHT
        # self.locker

    @abstractmethod
    def lookup(self, key: ID, rpc_call: Callable, give_me_all=False) -> QueryReturn | None:
        pass

    def find_closest_nonempty_kbucket(self, key: ID) -> KBucket:
        closest: KBucket = [b for b in self.node.bucket_list.buckets if len(b.contacts) > 0][0]
        if closest is None:
            raise AllKBucketsAreEmptyError(
                "No non-empty buckets exist. You must first register a peer and add that peer to your bucketlist.")

        return closest


class BucketList:

    def __init__(self, our_id: ID):
        self.DHT = None
        self.buckets: list[KBucket] = [KBucket()]
        # first k-bucket has max range
        self.our_id: ID = our_id

        # create locking object
        # self.lock = WithLock(Lock())

    def can_split(self, kbucket: KBucket) -> bool:
        # kbucket.HasInRange(ourID) || ((kbucket.Depth() % Constants.B) != 0)
        """
        The depth to which the bucket has split is based on the number of bits
        shared in the prefix of the contacts in the bucket. With random IDs,
        this number will initially be small, but as bucket ranges become more
        narrow from subsequent splits, more contacts will begin the share the
        same prefix and the bucket when split, will result in less “room” for
        new contacts. Eventually, when the bucket range becomes narrow enough,
        the number of bits shared in the prefix of the contacts in the bucket
        reaches the threshold b, which the spec says should be 5.
        """
        # with self.lock:
        # TODO: What is self.node?

        return (kbucket.is_in_range(self.our_id)
                or (kbucket.depth() % Constants.B != 0))

    def _get_kbucket_index(self, other_id: ID) -> int:
        """
        Returns the first k-buckets index in the bucket list
        which has a given ID in range. Returns -1 if not found.
        """

        # with self.lock:
        for i in range(len(self.buckets)):
            if self.buckets[i].is_in_range(other_id):
                return i
        return -1

    def get_kbucket(self, other_id: ID) -> KBucket:
        """
        Returns the first k-bucket in the bucket list
        which has a given ID in range. Raises an error if none are found
         - this should never happen!
        :param other_id: ID to used to determine range.
        :return: the first k-bucket which is in range.
        """

        try:
            bucket = self.buckets[self._get_kbucket_index(other_id)]
            return bucket

        except IndexError:
            raise OutOfRangeError(f"ID: {id} is not in range of bucket-list.")

    def add_contact(self, contact: Contact) -> None:
        """
        Adds a contact to a k-bucket in the list, this is determined by the range of k-buckets in the lists.
        This range should span the entire ID space - so there should always be a k-bucket to be added.

        This raises an error if we try to add ourselves to the k-bucket.

        :param contact: Contact to be added, this is touched in the process.
        :return: None
        """
        if self.our_id == contact.id:
            raise OurNodeCannotBeAContactError(
                "Cannot add ourselves as a contact.")

        contact.touch()  # Update the time last seen to now

        # with self.lock:
        kbucket: KBucket = self.get_kbucket(contact.id)
        if kbucket.contains(contact.id):
            print("Contact already in KBucket.")
            # replace contact, then touch it
            kbucket.replace_contact(contact)

        elif kbucket.is_full():
            if self.can_split(kbucket):
                # print("Splitting!")
                # Split then try again
                k1, k2 = kbucket.split()
                # print(f"K1: {len(k1.contacts)}, K2: {len(k2.contacts)}, Buckets: {self.buckets}")
                index: int = self._get_kbucket_index(contact.id)

                # adds the two buckets to 2 separate buckets.
                self.buckets[index] = k1  # Replaces original KBucket
                self.buckets.insert(index + 1, k2)  # Adds a new one after it
                # print(self.buckets)
                self.add_contact(
                    contact
                )  # Unless k <= 0, This should never cause a recursive loop

            else:
                last_seen_contact: Contact = sorted(
                    kbucket.contacts, key=lambda c: c.last_seen)[0]
                error: RPCError | None = last_seen_contact.protocol.ping(
                    self.our_contact)
                if error:
                    if self.DHT:  # tests may not initialise a DHT
                        self.DHT.delay_eviction(last_seen_contact, contact)
                else:
                    # still can't add the contact ,so put it into the pending list
                    if self.DHT:
                        self.DHT.add_to_pending(contact)

        else:
            # Bucket is not full, nothing special happens.
            kbucket.add_contact(contact)

    def get_close_contacts(self, key: ID, exclude: ID) -> list[Contact]:
        """
        Brute force distance lookup of all known contacts, sorted by distance.
        Then we take K of the closest.
        :param key: The ID for which we want to find close contacts.
        :param exclude: The ID to exclude (the requesters ID).
        :return: List of K contacts sorted by distance.
        """
        # print(key, exclude)
        # with self.lock:
        contacts = []
        # print(self.buckets)
        for bucket in self.buckets:
            # print(bucket.contacts)
            for contact in bucket.contacts:
                # print(contact.id.value)
                # print(f"Exclude: {exclude}")

                if contact.id != exclude:
                    contacts.append(contact)
        # print(contacts)
        contacts = sorted(contacts, key=lambda c: c.id ^ key)[:Constants.K]
        if len(contacts) > Constants.K and DEBUG:
            raise ValueError(
                f"Contacts should be smaller than or equal to K. Has length {len(contacts)}, "
                f"which is {Constants.K - len(contacts)} too big.")
        return contacts

    def contacts(self) -> list[Contact]:
        """
        Returns a list of all contacts in the bucket list.
        :return: All contacts in the bucket list.
        """
        contacts = []
        for bucket in self.buckets:
            for contact in bucket.contacts:
                contacts.append(contact)
        return contacts

    def contact_exists(self, contact: Contact) -> bool:
        return contact in self.contacts()


class Router(BaseRouter):
    """
    TODO: Talk about what this does.
    """

    def __init__(self, node: Node = None) -> None:
        """
        TODO: what is self.node?
        :param node:
        """
        self.node: Node = node
        self.closer_contacts: list[Contact] = []
        self.further_contacts: list[Contact] = []
        # self.lock = WithLock(Lock())

    def lookup(self,
               key: ID,
               rpc_call: Callable,
               give_me_all: bool = False) -> QueryReturn:
        """
        Performs main Kademlia Lookup.
        :param key: Key to be looked up
        :param rpc_call: RPC call to be used.
        :param give_me_all: TODO: Implement.
        :return: returns query result.
        """
        have_work = True
        ret = []
        contacted_nodes = []
        # closer_uncontacted_nodes = []
        # further_uncontacted_nodes = []

        all_nodes = self.node.bucket_list.get_close_contacts(
            key, self.node.our_contact.id)[0:Constants.K]

        nodes_to_query: list[Contact] = all_nodes[0:Constants.A]

        for i in nodes_to_query:
            if i.id.value ^ key.value < self.node.our_contact.id.value ^ key.value:
                self.closer_contacts.append(i)
            else:
                self.further_contacts.append(i)

        # all untested contacts just get dumped here.
        for i in all_nodes[Constants.A + 1:]:
            self.further_contacts.append(i)

        for i in nodes_to_query:
            if i not in contacted_nodes:
                contacted_nodes.append(i)

        # In the spec they then send parallel async find_node RPC commands
        query_result: QueryReturn = (self.query(key, nodes_to_query, rpc_call,
                                                self.closer_contacts,
                                                self.further_contacts))

        if query_result["found"]:  # if a node responded
            return query_result

        # add any new closer contacts
        for i in self.closer_contacts:
            if i.id not in [j.id for j in ret
                            ]:  # if id does not already exist inside list
                ret.append(i)

        while len(ret) < Constants.K and have_work:
            closer_uncontacted_nodes = [
                i for i in self.closer_contacts if i not in contacted_nodes
            ]
            further_uncontacted_nodes = [
                i for i in self.further_contacts if i not in contacted_nodes
            ]

            # If we have uncontacted nodes, we still have work to be done.
            have_closer: bool = len(closer_uncontacted_nodes) > 0
            have_further: bool = len(further_uncontacted_nodes) > 0
            have_work: bool = have_closer or have_further
            """
            Spec: of the k nodes the initiator has heard of closest 
            to the target,
            it picks the 'a' that it has not yet queried and resends 
            the FIND_NODE RPC to them.
            """
            if have_closer:
                new_nodes_to_query = closer_uncontacted_nodes[:Constants.A]
                for i in new_nodes_to_query:
                    if i not in contacted_nodes:
                        contacted_nodes.append(i)

                query_result = (self.query(key, new_nodes_to_query, rpc_call,
                                           self.closer_contacts,
                                           self.further_contacts))

                if query_result["found"]:
                    return query_result

            elif have_further:
                new_nodes_to_query = further_uncontacted_nodes[:Constants.A]
                for i in new_nodes_to_query:
                    if i not in contacted_nodes:
                        contacted_nodes.append(i)

                query_result = (self.query(key, new_nodes_to_query, rpc_call,
                                           self.closer_contacts,
                                           self.further_contacts))

                if query_result["found"]:
                    return query_result

        # return k closer nodes sorted by distance,

        contacts = sorted(ret[:Constants.K], key=(lambda x: x.id ^ key))
        return {
            "found": False,
            "contacts": contacts,
            "val": None,
            "found_by": None
        }

    def find_closest_nonempty_kbucket(self, key: ID) -> KBucket:
        """
        Helper method.
        Code listing 34.
        """
        # gets all non-empty buckets from bucket list
        non_empty_buckets: list[KBucket] = [
            b for b in self.node.bucket_list.buckets if (len(b.contacts) != 0)
        ]
        if len(non_empty_buckets) == 0:
            raise AllKBucketsAreEmptyError(
                "No non-empty buckets can be found.")

        return sorted(non_empty_buckets,
                      key=(lambda b: b.id.value ^ key.value))[0]

    # TODO: Remove.
    """
    @staticmethod
    def get_closest_nodes(key: ID, bucket: KBucket) -> list[Contact]:
        return sorted(bucket.contacts, key=lambda c: c.id.value ^ key.value)
    """

    def rpc_find_nodes(self, key: ID, contact: Contact):
        # what is node??
        new_contacts, timeout_error = contact.protocol.find_node(
            self.node.our_contact, key)

        if self.dht: 
            self.dht.handle_error(timeout_error, contact)

        return new_contacts, None, None

    def rpc_find_value(self, key, contact):
        # TODO: Create.
        pass

    def get_closer_nodes(self, key: ID, node_to_query: Contact,
                         rpc_call: Callable, closer_contacts: list[Contact],
                         further_contacts: list[Contact]) -> bool:

        contacts: list[Contact]
        found_by: Contact
        val: str
        contacts, found_by, val = rpc_call(key, node_to_query)
        peers_nodes = []
        for contact in contacts:
            if contact.id.value not in [
                    self.node.our_contact.id.value, node_to_query.id.value,
                    closer_contacts, further_contacts
            ]:
                peers_nodes.append(contact)

        nearest_node_distance = node_to_query.id.value ^ key.value

        # with self.lock:  # Lock thread while this is running.
        for p in peers_nodes:
            # if given nodes are closer than our nearest node
            # , and it hasn't already been added:
            if p.id.value ^ key.value < nearest_node_distance \
                    and p.id.value not in [i.id.value for i in closer_contacts]:
                closer_contacts.append(p)

        # with self.lock:  # Lock thread while this is running.
        for p in peers_nodes:
            # if given nodes are further than or equal to the nearest node
            # , and it hasn't already been added:
            if p.id.value ^ key.value >= nearest_node_distance \
                    and p.id.value not in [i.id.value for i in further_contacts]:
                further_contacts.append(p)

        return val is not None  # Can you use "is not" between empty strings and None?

    def query(self, key, new_nodes_to_query, rpc_call, closer_contacts,
              further_contacts) -> QueryReturn:
        pass

<<<<<<< HEAD
=======

class RPCError(Exception):
    """
    Possible errors for RPC commands.
    """
    def __init__(self,
                 error_message: str | None = None,
                 timeout_error: bool = False,
                 id_mismatch_error: bool = False,
                 peer_error: bool = False,
                 peer_error_message: str | None = None
                 ):
        super().__init__(error_message)
        self.protocol_error_message: str | None = error_message 
        
        if error_message:
            self.protocol_error = True
        else:
            self.protocol_error = False
        
        self.timeout_error = timeout_error
        self.id_mismatch_error = id_mismatch_error
        self.peer_error = peer_error
        self.peer_error_message: str | None = peer_error_message

        if self.peer_error_message and not self.peer_error:
            raise ValueError("Parameter peer error message requires a peer error.")

    def has_error(self) -> bool:
        return self.timeout_error or \
            self.protocol_error or \
            self.id_mismatch_error or \
            self.peer_error

    def __str__(self):
        if self.has_error():
            if self.protocol_error:
                return self.protocol_error_message
            elif self.peer_error:
                return self.peer_error_message
        else:
            return "No error."

    @staticmethod
    def no_error():
        pass


class IProtocol:
    """
    Interface for all protocols to follow.
    """
    @property
    @abstractmethod
    def node(self):
        pass

    @node.setter
    def node(self, new_node):
        self.node = new_node

    @abstractmethod
    def ping(self, sender: Contact) -> RPCError:
        pass

    @abstractmethod
    def find_node(self, sender: Contact, key: ID) -> tuple[list[Contact], RPCError]:
        pass

    @abstractmethod
    def find_value(self, sender: Contact, key: ID) -> tuple[list[Contact], str, RPCError]:
        pass

    @abstractmethod
    def store(self, sender: Contact, key: ID, val: str, is_cached: bool = False) -> RPCError:
        pass


>>>>>>> 54b52218
def get_rpc_error(id: ID, 
              resp: BaseResponse, 
              timeout_error: bool,
              peer_error: ErrorResponse) -> RPCError:
    error = RPCError()
    error.id_mismatch_error = id != resp["random_id"]
    error.timeout_error = timeout_error
    error.peer_error = peer_error is not None
    if peer_error:
        error.peer_error_message = peer_error["error_message"]

    return error


class VirtualProtocol(IProtocol):
    """
    For unit testing, doesn't really do much in the main 
    implementation, it's just used to make sure everything that 
    doesn't involve networking works correctly.
    """

    def __init__(self, node: Node | None = None, responds=True) -> None:
        self.responds = responds
        self.node = node
        self.type = "VirtualProtocol"

    def ping(self, sender: Contact) -> RPCError | None:
        if self.responds:
            self.node.ping(sender)
        else:
            error = RPCError(
                "Time out while pinging contact - VirtualProtocol does not respond.",
                timeout_error = not self.responds
            )
            return error

    def find_node(self, sender: Contact,
                  key: ID) -> tuple[list[Contact], RPCError | None]:
        """
        Finds K close contacts to a given ID, while excluding the sender.
        It also adds the sender if it hasn't seen it before.
        :param key: K close contacts are found near this ID.
        :param sender: Contact to be excluded and added if new.
        :return: list of K (or less) contacts near the key, and an error that may need to be handled.
        """
        return self.node.find_node(sender=sender, key=key)[0], None

    def find_value(self, sender: Contact,
                   key: ID) -> tuple[list[Contact], str, RPCError | None]:
        """
        Returns either contacts or None if the value is found.
        """
        contacts, val = self.node.find_value(sender=sender, key=key)
        return contacts, val, None

    def store(self,
              sender: Contact,
              key: ID,
              val: str,
              is_cached=False,
              exp_time: int = 0) -> RPCError | None:
        """
        Stores the key-value on the remote peer.
        """
        self.node.store(sender=sender,
                        key=key,
                        val=val,
                        is_cached=is_cached,
                        expiration_time_sec=exp_time)

        return None


class VirtualStorage(IStorage):
    """
    Simple storage mechanism that stores things in memory.
    """

    def __init__(self):
        self._store: dict[int, str] = {}

    def contains(self, key: ID) -> bool:
        """
        Returns a boolean stating whether a key is storing something.
        """
        return key.value in list(self._store.keys())

    def get(self, key: ID | int) -> str:
        """
        Returns stored value, associated with given key value.
        :param key: Type ID or Integer, key value to be searched.
        :return:
        """
        if isinstance(type(key), ID):
            return self._store[key.value]
        elif isinstance(type(key), int):
            return self._store[key]
        else:
            raise TypeError("'get()' parameter 'key' must be type ID or int.")

    def get_timestamp(self, key: int) -> datetime:
        pass

    def set(self, key: ID, value: str, expiration_time_sec: int = 0) -> None:
        self._store[key.value] = value
        # TODO: Add expiration time to this.

    def get_expiration_time_sec(self, key: int) -> int:
        pass

    def remove(self, key: int) -> None:
        pass

    def get_keys(self) -> list[int]:
        pass

    def touch(self, key: int) -> None:
        pass

    def try_get_value(self, key: ID) -> tuple[bool, int | str]:
        pass


class DHT:
    """
    This is the main entry point for our peer to interact with other peers.

    This has multiple purposes:
     - One is to propagate key-values to other close peers on the network using a lookup algorithm.
     - Another is to use the same lookup algorithm to search for other close nodes that might have a value that we don’t have.
     - It is also used for bootstrapping our peer into a pre-existing network.

    """

    def __init__(self,
                 id: ID,
                 protocol: IProtocol,
                 router: BaseRouter,
                 storage_factory: Callable[[], IStorage] | None = None,
                 originator_storage: IStorage | None = None,
                 republish_storage: IStorage | None = None,
                 cache_storage: IStorage | None = None):
        """

        We use a wrapper Dht class, which will become the main entry point for our peer,
        for interacting with other peers. The purposes of this class are:

         - When storing a value, use the lookup algorithm to find other closer peers to 
         propagate the key-value.
         - When looking up a value, if our peer doesn’t have the value, we again use the
         lookup algorithm to find other closer nodes that might have the value.
         - A bootstrapping method that registers our peer with another peer and 
         initializes our bucket list with that peer’s closest contacts.
         
        Supports different concrete storage types.
        For example, you may want the cache_storage to be an in-memory store,
        the originator_storage to be a SQL database, and the republish store to be a 
        key-value database.
        
        :param id: ID associated with the DHT. TODO: More info.
        
        :param protocol: Protocol implemented by the DHT.
        
        :param storage_factory: Storage to be used for all storage mechanisms - 
        if specific mechanisms are not provided.
        
        :param originator_storage: Pre-existing storage object to be used for main 
        storage. TODO: Is this right?
        
        :param republish_storage: This contains key-values that have been republished 
        by other peers. TODO: Is this right?
        
        :param cache_storage: Short term storage.
        
        :param router: Router object associated with the DHT. TODO: Is this right?
        """

        if originator_storage:
            self._originator_storage = originator_storage
        elif storage_factory:
            self._originator_storage = storage_factory()
        else:
            raise TypeError(
                "Originator storage must take parameter originator_storage,"
                " or be generated by generated by parameter storage_factory.")

        if republish_storage:
            self._republish_storage = republish_storage
        elif storage_factory:
            self._republish_storage = storage_factory()
        else:
            raise TypeError(
                "Republish storage must take parameter republish_storage,"
                " or be generated by generated by parameter storage_factory.")

        if cache_storage:
            self._cache_storage = cache_storage
        elif storage_factory:
            self._cache_storage = storage_factory()
        else:
            raise TypeError(
                "Cache storage must take parameter cache_storage,"
                " or be generated by generated by parameter storage_factory.")

        self.pending_contacts: list[Contact] = []
        self.our_id = id
        self.our_contact = Contact(id=id, protocol=protocol)
        self.node = Node(self.our_contact, storage=VirtualStorage())
        self.node.DHT = self
        self.node.bucket_list.DHT = self
        self._protocol = protocol
        self._router: BaseRouter = router
        self._router.node = self.node
        self._router.DHT = self
        self.eviction_count: dict[int, int] = {}  # May be incorrect

    def router(self) -> BaseRouter:
        return self._router

    def protocol(self) -> IProtocol:
        return self._protocol

    def originator_storage(self) -> IStorage:
        return self._originator_storage

    def store(self, key: ID, val: str) -> None:
        self.touch_bucket_with_key(key)
        # We're storing to K closer contacts
        self._originator_storage.set(key, val)
        self.store_on_closer_contacts(key, val)

    def find_value(self, key: ID) -> tuple[bool, list[Contact] | None, str | None]:
        """
        Attempts to find a given value.
        First it checks our originator storage. If the given key does not have a value in our storage,
        it will use Router.lookup() to attempt to find it. If there is no value found from router.lookup(), the value
        returned will be None.
        If there is a value found from router.lookup(), the value will be stored on the closest contact to us, if
        one exists.
        :param key: Key to search for value pair.
        :return: Found: bool (If it is found or not), contacts: list[Contact], val: str | None (value returned
        """
        self.touch_bucket_with_key(key)
        contacts_queried: list[Contact] = []

        # ret (found: False, contacts: None, val: None)
        found: bool = False
        contacts: list[Contact] | None = None  
        # TODO: This is never called again?? 
        # - Add to docstring when finished
        val: str | None = None

        # TODO: Talk about what this does - I haven't made it yet so IDK.
        our_val: str | None = self._originator_storage.try_get_value(key)[1]
        if our_val:
            found = True
            val = our_val
        else:
            lookup: QueryReturn = self._router.lookup(
                key, self._router.rpc_find_value)
            if lookup["found"]:
                found = True
                contacts = None
                val = lookup["val"]
                # Find the closest contact (other than the one the value was found by)
                # in which to "cache" the key-value.
                store_to: Contact | None = [
                    c for c in lookup["contacts"] 
                    if c != lookup["found_by"]
                ][0]

                if store_to:
                    separating_nodes: int = self._get_separating_nodes_count(self.our_contact, store_to)
                    exp_time_sec: int = int(
                        Constants.EXPIRATION_TIME_SEC / (2 ** separating_nodes)
                    )
                    error: RPCError = store_to.protocol.store(self.node.our_contact, key, lookup["val"])
                    self.handle_error(error, store_to)

        return found, contacts, val

    def touch_bucket_with_key(self, key: ID) -> None:
        """
        Touches a KBucket with a given key from the bucket list.
        :return: Returns nothing.
        """
        self.node.bucket_list.get_kbucket(key).touch()

    def store_on_closer_contacts(self, key: ID, val: str) -> None:
        now: datetime = datetime.now()
        kbucket: KBucket = self.node.bucket_list.get_kbucket(key)
        contacts: list[Contact]
        if (now - kbucket.time_stamp) < timedelta(
                seconds=Constants.BUCKET_REFRESH_INTERVAL):
            # Bucket has been refreshed recently, so don't do a lookup as we
            # have the k closest contacts.
            contacts: list[Contact] = self.node.bucket_list.get_close_contacts(
                key=key, exclude=self.node.our_contact.id)
        else:
            contacts: list[Contact] = self._router.lookup(
                key, self._router.rpc_find_nodes)["contacts"]

        for c in contacts:
            error: RPCError | None = c.protocol.store(
                sender=self.node.our_contact, key=key, val=val)
            handle_error(error, c)

    def bootstrap(self, known_peer: Contact) -> None:
        """
        This is how we join the network.

        We bootstrap our peer by contacting a known peer in the network, adding its contacts
        to our list, then getting the contacts for other peers not in the
        bucket range of our known peer we're joining.
        :param known_peer: Peer we know / are bootstrapping from.
        :return: RPC Error, not sure when it should be raised?
        """
        # print(f"Adding known peer with ID {known_peer.id}")
        self.node.bucket_list.add_contact(known_peer)

        # UNITTEST NOTES: This should return something in test_bootstrap_outside_bootstrapping_bucket,
        # it isn't at the moment.
        # find_node() should return the bucket list with the contact who knows 10 other contacts
        # it does.

        # finds K close contacts to self.our_id, excluding self.our_contact
        contacts, error = known_peer.protocol.find_node(
            sender=self.our_contact, key=self.our_id)
        self.handle_error(error, known_peer)
        if not error:
            # print("NO ERROR")

            # add all contacts the known peer DIRECTLY knows
            for contact in contacts:
                self.node.bucket_list.add_contact(contact)

            known_peers_bucket: KBucket = self.node.bucket_list.get_kbucket(
                known_peer.id)

            if ID.max() in [c.id for c in known_peers_bucket.contacts]:
                print("somethings gone wrong")
            # Resolve the list now, so we don't include additional contacts
            # as we add to our bucket additional contacts.
            other_buckets: list[KBucket] = [
                i for i in self.node.bucket_list.buckets
                if i != known_peers_bucket
            ]
            for other_bucket in other_buckets:
                self._refresh_bucket(
                    other_bucket
                )  # UNITTEST Notes: one of these should contain the correct contact
        else:
            raise error

    def _refresh_bucket(self, bucket: KBucket) -> None:
        """
        Refreshes the given Kademlia KBucket by updating its last-touch timestamp,
        obtaining a random ID within the bucket's range, and attempting to find
        nodes in the network with that random ID.

        The method touches the bucket to update its last-touch timestamp, generates
        a random ID within the bucket's range, and queries nodes in the network
        using the Kademlia protocol to find nodes with the generated ID. If successful,
        the discovered contacts are added to the Kademlia node's bucket list.

        Note:
        The contacts collection for the given bucket might change during the operation,
        so it is isolated in a separate list before iterating over it.

        :param bucket: The KBucket to be refreshed.
        :returns: Nothing.
        """
        bucket.touch()
        random_id: ID = ID.random_id_within_bucket_range(bucket)

        # put in a separate list as contacts collection for this bucket might change.
        contacts: list[Contact] = bucket.contacts
        for contact in contacts:
            # print(contact.id, contact.protocol.node.bucket_list.contacts())
            new_contacts, timeout_error = contact.protocol.find_node(
                self.our_contact, random_id)
            # print(contacts.index(contact) + 1, "new contacts", new_contacts)
            self.handle_error(timeout_error, contact)
            if new_contacts:
                for other_contact in new_contacts:
                    self.node.bucket_list.add_contact(other_contact)

    def _setup_bucket_refresh_timer(self) -> None:
        """
        Sets up the refresh timer to re-ping KBuckets.

        From the spec:
        “Buckets are generally kept fresh by the traffic of requests traveling through nodes. To handle pathological cases in which there are no lookups for a particular ID range, each node refreshes any bucket to which it has not performed a node lookup in the past hour. Refreshing means picking a random ID in the bucket’s range and performing a node search for that ID.”
        """
        bucket_refresh_timer = Timer(Constants.BUCKET_REFRESH_INTERVAL)
        bucket_refresh_timer.auto_reset = True
        bucket_refresh_timer.elapsed += self.bucket_refresh_timer_elapsed
        bucket_refresh_timer.start()

    def _bucket_refresh_timer_elapsed(self, sender: object, e):
        now: datetime = datetime.now()
        # Put into a separate list as bucket collections may be modified.
        current_buckets: list[KBucket] = [
            b for b in self.node.bucket_list.buckets
            if (now -
                b.time_stamp).seconds >= Constants.BUCKET_REFRESH_INTERVAL
        ]

        for b in current_buckets:
            self._refresh_bucket(b)

    def _key_value_republish_elapsed(self, sender: object, e) -> None:
        """
        Replicate key values if the key value hasn't been touched within 
        the republish interval. Also don't do a FindNode lookup if the
        bucket containing the key has been refresed within the refresh 
        interval.
        """
        now: datetime = datetime.now()

        rep_keys = [
            k for k in self._republish_storage.get_keys()
            if now - self._republish_storage.get_timestamp(k) >=
            Constants.KEY_VALUE_REPUBLISH_INTERVAL
        ]

        for k in rep_keys:
            key: ID = ID(k)
            # TODO: fix
            self.store_on_closer_contacts(key,
                                          self._republish_storage.get(key))
            self._republish_storage.touch(k)

    def _expire_keys_elapsed(self, sender: object, e) -> None:
        """
        Expired key-values are removed from the republish and
        cache storage.
        """
        self._remove_expired_data(self._cache_storage)
        self._remove_expired_data(self._republish_storage)

    @staticmethod
    def _remove_expired_data(store: IStorage) -> None:
        now: datetime = datetime.now()
        # to list so our key list is resolved now as we remove keys
        expired: list[int] = [
            key for key in store.get_keys()
            if (now - store.get_timestamp(key)) >= timedelta(
                seconds=store.get_expiration_time_sec(key))
        ]

        # expired is a list of all expired keys in the given storage.
        for key in expired:
            store.remove(key)

    def _originator_republish_elapsed(self, sender: object, e) -> None:
        """
        Spec: “For Kademlia’s current application (file sharing), 
        we also require the original publisher of a (key,value) 
        pair to republish it every 24 hours. Otherwise, (key,value) 
        pairs expire 24 hours after publication, so as to limit stale 
        index information in the system. For other applications, such 
        as digital certificates or cryptographic hash to value mappings, 
        longer expiration times may be appropriate.”
        """
        now: datetime = datetime.now()

        keys_pending_republish = [
            key for key in self._originator_storage.get_keys()
            if (now -
                self._originator_storage.get_timestamp(key)) >= timedelta(
                    seconds=Constants.ORIGINATOR_REPUBLISH_INTERVAL)
        ]

        for k in keys_pending_republish:
            key: ID = ID(k)
            # Just use close contacts, don't do a lookup TODO: why?
            contacts = self.node.bucket_list.get_close_contacts(
                key, self.node.our_contact.id)

            for c in contacts:
                error: RPCError | None = c.protocol.store(
                    sender=self.our_contact,
                    key=key,
                    val=self._originator_storage.get(key)
                )
                self.handle_error(error, c)

            self._originator_storage.touch(k)

    def _get_separating_nodes_count(self, our_contact, store_to):
        pass  # TODO: Create.


    def handle_error(self, error: RPCError, contact: Contact) -> None:
        """
        Put the timed out contact into a collection and increment the number
        of times it has timed out.

        If it has timed out a certain amount, remove it from the bucket 
        and replace it with the most recent pending contact that are 
        queued for that bucket.
        """
        # For all errors:
        count = self.add_contact_to_evict(contact.id.value)
        if count == Constants.EVICTION_LIMIT:
            self.replace_contact(contact)

    def delay_eviction(self, 
                       to_evict: Contact, 
                       to_replace: Contact) -> None:
        """
        The contact that did not respond (or had an error) gets "n" 
        tries before being evicted and replaced with the most recently
        seen contact that wants to got into the non-responding contact's
        K-Bucket

        :param to_evict: The contact that didn't respond.
        :param to_replace: The contact that can replace the 
        non-responding contact.
        """
        # Non-concurrent list needs locking
        # lock(pending_contacts)
        # add only if its a new pending contact.
        if to_replace.id not in [c.id for c in self.pending_contacts]:
            self.pending_contacts.append(to_replace)

        key: int = to_evict.id.value
        count = self.add_contact_to_evict(key)
        # if the eviction attempts on key reach the eviction limit
        if count == Constants.EVICTION_LIMIT:
            self.replace_contact(to_evict)

    def add_contact_to_evict(self, key: int) -> int:  # TODO: make protected.
        # self.eviction_count is a dictionary of ID keys -> 
        # how many times they have been considered for eviction.
        if key not in self.eviction_count:
            self.eviction_count[key] = 0
        count = self.eviction_count[key] + 1
        self.eviction_count[key] = count 

        return count

    def replace_contact(self, to_evict: Contact) -> None:  # TODO: make protected.
        bucket = self.node.bucket_list.get_kbucket(to_evict.id)
        # Prevent other threads from manipulating the bucket list or buckets
        # lock(self.node.bucket_list)
        self.evict_contact(bucket, to_evict)
        self.replace_with_pending_contact(bucket)

    def evict_contact(bucket: KBucket, to_evict: Contact) -> None:  # TODO: Make protected.
         pass  # TODO: Complete
        

    def save(self, filename: str) -> None:
        """
        Saves DHT to file.
        """
        with open(filename, "wb") as output_file:
            pickle.dump(self, file=output_file)

    @classmethod
    def load(cls, filename):
        """
        Loads DHT from file.
        """
        with open(filename, "rb") as input_file:
            return pickle.load(file=input_file)



# class DHTSubclass(DHT):
#     def __init__(self):
#         super().__init__()
#
#     # @override
#     def expire_keys_elapsed(self, sender: object, e) -> None:
#         """
#         Allows for never expiring republished key values.
#         """
#         self.remove_expired_data(self.cache_storage)
#         # self.remove_expired_data(self.republish_storage)


def empty_node():
    """
    For testing.
    :return:
    """
    return Node(Contact(id=ID(0)), storage=VirtualStorage())


def random_node():
    return Node(Contact(id=ID.random_id()), storage=VirtualStorage())


def select_random(arr: list, freq: int) -> list:
    return random.sample(arr, freq)


class ParallelRouter(BaseRouter):
    def __init__(self):
        # TODO: Should these be empty?
        super().__init__()
        self.contact_queue: queue.InfiniteLinearQueue = queue.InfiniteLinearQueue()  # TODO: Make protected - should it be infinite?
        self.semaphore = threading.Semaphore()  # TODO: Make protected
        self.now: datetime = datetime.now()  # Should this be now?
        self.stop_work = False
        self.initialise_thread_pool()

    def initialise_thread_pool(self):  # TODO: Make protected.
        threads: list[threading.Thread] = []
        for _ in range(Constants.MAX_THREADS):
            thread = threading.Thread(target=self.rpc_caller)
            # thread.is_background = True
            thread.start()

    def queue_work(self,
                   key: ID,
                   contact: Contact,
                   rpc_call: Callable,
                   closer_contacts: list[Contact],
                   further_contacts: list[Contact],
                   find_result: FindResult) -> None:

        self.contact_queue.enqueue(
            ContactQueueItem(
                key=key,
                contact=contact,
                rpc_call=rpc_call,
                closer_contacts=closer_contacts,
                further_contacts=further_contacts,
                find_result=find_result)
        )

        self.semaphore.release()

    def rpc_caller(self) -> None:
        """
        "when a value is found, it takes a snapshot of the current closer contacts and stores
        all the information about a closer contact in fields belonging to the ParallelLookup class."
        :return:
        """
        flag = True
        while flag:  # I hate this.
            self.semaphore.wait_one()  # dont think this is real
            item: ContactQueueItem = self.contact_queue.try_dequeue()
            if item:
                val, found_by = self.get_closer_nodes(item["key"],
                                            item["contact"],
                                            item["rpc_call"],
                                            item["closer_contacts"],
                                            item["further_contacts"]
                                            )
                if val or found_by:
                    if not stop_work:
                        # Possible multiple "found"
                        # lock(locker)
                        item["find_result"]["found"] = True
                        item["find_result"]["found_by"] = found_by
                        item["find_result"]["found_value"] = val
                        item["find_result"]["found_contacts"] = item["closer_contacts"]

    def set_query_time(self) -> None:
        self.now = datetime.now()

    def query_time_expired(self) -> bool:
        """
        Returns true if the query time has expired.
        :return:
        """
        return (datetime.now() - self.now).total_seconds() > Constants.QUERY_TIME

    def dequeue_remaining_work(self):
        dequeue_result = True
        while dequeue_result:
            dequeue_result = self.contact_queue.try_dequeue()

    def stop_remaining_work(self):
        self.dequeue_remaining_work()
        self.stop_work = True

    def parallel_found(self, find_result: FindResult) -> tuple[
        type(FindResult["found"]),
        bool,
        type(FindResult["found_contacts"]),
        type(FindResult["found_by"]),
        type(FindResult["found_value"])
    ]:
        """
        :param find_result:
        :param found_ret: given as a tuple so that it is used as reference.
        :return:
        """
        # lock(locker)
        if find_result["found"]:
            # lock(find_result["found_contacts"]
            found_ret = (True, find_result["found_contacts"], find_result["found_by"], find_result["found_value"])

        return find_result["found"], True, find_result["found_contacts"], find_result["found_by"], find_result["found_value"]

    def lookup(self, key: ID, rpc_call: Callable, give_me_all: bool = False):  # TODO: Very much incomplete

        if not isinstance(self.node, Node):
            raise TypeError("ParallelRouter must have instance node.")

        stop_work: bool = False
        have_work: bool = True
        find_result: FindResult = FindResult()
        ret: list[Contact] = []
        contacted_nodes: list[Contact] = []
        closer_contacts: list[Contact] = []
        further_contacts: list[Contact] = []
        found: bool = False
        contacts: list[Contact] = []
        found_by: Optional[Contact] = None
        val: str = ""

        # TODO: Why do I do this?
        if TRY_CLOSEST_BUCKET:
            # Spec: The lookup initiator starts by picking a nodes from its closest non-empty k-bucket
            bucket = self.find_closest_nonempty_kbucket(key)

            # Not in spec -- sort by the closest nodes in the closest bucket.
            all_nodes: list[Contact] = self.node.bucket_list.get_close_contacts(
                key, self.node.our_contact.id)[0:Constants.K]

            nodes_to_query: list[Contact] = all_nodes[0:Constants.A]
        else:
            if DEBUG:
                all_nodes: list[Contact] = self.node.bucket_list.get_kbucket(key).contacts[0:Constants.K]
            else:
                # For unit testing, this is a bad way to get a list of close contacts with virtual nodes
                # because we're always going to get the closest nodes right at the get go.
                all_nodes: list[Contact] = self.node.bucket_list.get_close_contacts(key, self.node.our_contact.id)[0:Constants.K]

            nodes_to_query: list[Contact] = all_nodes[0:Constants.A]

            # Also not explicity in specification:
            # any closer node in the alpha list is immediately added to our closer contact list,
            # and any further node in the alpha list is immediately added to our further contact list.
            for c in nodes_to_query:
                if (c.id ^ key) < (self.node.our_contact.id ^ key):
                    closer_contacts.append(c)
                else:
                    further_contacts.append(c)

            # the remaining contacts can be put here.
            for c in all_nodes:
                if c not in nodes_to_query:
                    further_contacts.append(c)

        # we're about to contact these nodes.
        for c in nodes_to_query:
            if c.id not in [i.id for i in contacted_nodes]:
                contacted_nodes.append(c)

        # Spec: the initiator then sends parallel asynchronous FIND_NODE RPCS to the
        # Constants.A nodes it has chosen, Constants.A is a system-wide concurrency parameter,
        # such as 3.

        for c in nodes_to_query:
            self.queue_work(key=key,
                            contact=c,
                            rpc_call=rpc_call,
                            closer_contacts=closer_contacts,
                            further_contacts=further_contacts,
                            find_result=find_result)

        self.set_query_time()

        # add any new closer contacts to the list we're going to return.
        for c in closer_contacts:
            if c.id not in [r.id for r in ret]:
                ret.append(c)

        # The lookup terminates when the initiator has queried and
        # received responses from the k closest nodes it has seen.
        while len(ret) < Constants.K and have_work:
            thread.sleep(Constants.RESPONSE_WAIT_TIME)

            found_return = self.parallel_found(find_result)
            if found_return:
                self.stop_remaining_work()
                return found_return

            closer_uncontacted_nodes = [c for c in closer_contacts if c not in contacted_nodes]
            further_uncontacted_nodes = [c for c in further_contacts if c not in further_nodes]

            have_closer = len(closer_uncontacted_nodes) > 0
            have_further = len(further_uncontacted_nodes) > 0

            have_work = have_closer or have_further or not self.query_time_expired()

            # for the k nodes the initiator has heard of closest to the target...
            alpha_nodes = None

            if have_closer:
                # we're about to contact these nodes.
                if len(closer_uncontacted_nodes) >= Constants.A:
                    alpha_nodes = closer_uncontacted_nodes[0: Constants.A - 1]
                else:
                    alpha_nodes = closer_uncontacted_nodes

            elif have_further:
                if len(further_uncontacted_nodes) >= Constants.A:
                    alpha_nodes = further_uncontacted_nodes[0: Constants.A - 1]
                else:
                    alpha_nodes = further_uncontacted_nodes

            if alpha_nodes:
                for a in alpha_nodes:
                    if a.ID not in [c.id for c in contacted_nodes]:
                        contacted_nodes.append(a)
                    self.queue_work(
                        key=key,
                        contact=a,
                        rpc_call=rpc_call,
                        closer_contacts=closer_contacts,
                        further_contacts=further_contacts,
                        find_result=find_result
                    )

                    self.set_query_time()


# class ContactListAndError(TypedDict):
#     contacts: list[Contact]
#     error: RPCError


class TCPSubnetProtocol(IProtocol):

    def __init__(self, url: str, port: int, subnet: int):
        self.url = url
        self.port = port
        self.responds = True
        self.subnet = None
        self.type = "TCPSubnetProtocol"

    def find_node(self, sender: Contact, key: ID) -> tuple[list[Contact] | None, RPCError]:
        id: ID = ID.random_id()
        ret, error, timeout_error = rest_call.post(
            f"{self.url}:{self.port}//find_node",
            FindNodeSubnetRequest(
                protocol=sender.protocol,
                protocol_name=sender.protocol.get_type(),
                subnet=self.subnet,
                sender=sender.id.value,
                key=key.value,
                random_id=id.value)
            )
        try:
            contacts = []
            if ret:
                if ret["contacts"]:  # TODO: Is ret a dictionary?
                    contacts = []
                    for c in ret["contacts"]:
                        new_c = Contact(Protocol.instantiate_protocol(c.protocol, val["protocol_name"]))
                        contacts.append(new_c)
                    # Return only contacts with supported protocols.
                    if contacts:
                        return [c for c in contacts if c.protocol is not None], get_rpc_error(id, ret, timeout_error, error)
        except Exception as e:
            return None, RPCError(protocol_error=True)

    def find_value(self, sender: Contact, key: ID) -> tuple[list[Contact] | None, str | None, RPCError]:
            """
            Attempt to find the value in the peer network.
            
            A null contact list is acceptable as it is a valid return
            if the value is found.
            The caller is responsible for checking the timeoutError flag
            to make sure null contacts is not the result of a timeout
            error.
            """
            random_id = ID.random_id()
            try:
                ret = rest_call.post(
                    f"{self.url}:{self.port}//find_value",
                    FindValueSubnetRequest(
                        protocol=sender.protocol,
                        protocol_name=sender.protocol,
                        subnet=subnet,
                        sender=sender.id.value,
                        key=key.value,
                        random_id = random_id.value
                    ))
                timeout_error = False
                error = None
            except TimeoutError as e:
                # request timed out.
                timeout_error = True
                error = e

            try:
                contacts = []
                if ret:
                    if ret["contacts"]:
                        for c in ret["contacts"]:
                            new_contact = Contact(
                                Protocol.instantiate_protocol(
                                    c.protocol,
                                    c.protocol_name,
                                    ID(c.contact)
                                ))
                            contacts.append(new_contact)
                            return [c for c in contacts if c.protocol != None], 
                            ret["value"], 
                            get_rpc_error(random_id, ret, timeout_error, error)
            except Exception as ex:
                rpc_error = RPCError(ex.message)
                rpc_error.protocol_error = True
                return None, None, rpc_error

    def ping(self, sender: Contact) -> RPCError:
        random_id = ID.random_id()
        try:
            ret = rest_call.post(
                f"{self.url}:{self.port}//ping",
                FindValueSubnetRequest(
                    protocol=sender.protocol,
                    protocol_name=sender.protocol.type,
                    subnet=self.subnet,
                    sender=sender.id.value,
                    key=key.value,
                    random_id = random_id.value
                ))
            timeout_error = False
            error = None
        except TimeoutError as e:
            # request timed out.
            timeout_error = True
            error = e

        return get_rpc_error(random_id, ret, timeout_error, error)

    def store(self,
              sender: Contact,
              key: ID, 
              val: str, 
              is_cached=False,
              expiration_time_sec=0
              ) -> RPCError:
        
        random_id = ID.random_id()
        try:
            ret = rest_call.post(
                f"{self.url}:{self.port}//store",
            StoreSubnetRequest(
                protocol=sender.protocol,
                protocol_name=sender.protocol.type,
                subnet=self.subnet,
                sender=sender.id.value,
                key=random_id.value,
                value=val,
                is_cached=is_cached,
                expiration_time_sec=expiration_time_sec,
                random_id=random_id.value
            ))
            timeout_error = False
            error = None
        except TimeoutError as e:
            # request timed out.
            timeout_error = True
            error = e

        return get_rpc_error(random_id, ret, timeout_error, error)<|MERGE_RESOLUTION|>--- conflicted
+++ resolved
@@ -1,16 +1,11 @@
 from abc import abstractmethod
-from dataclasses import dataclass
 from datetime import datetime, timedelta
 from math import ceil, log
-<<<<<<< HEAD
 from typing import Callable, Optional, TypedDict
 from dataclasses import dataclass
-=======
->>>>>>> 54b52218
 import pickle
 import random
 import threading
-from typing import Callable, Optional, TypedDict
 
 import queue
 from networking import *
@@ -362,15 +357,9 @@
 class Contact:
 
     def __init__(self, id: ID, protocol=None):
-<<<<<<< HEAD
-        self.protocol: IProtocol = protocol
-        # The only protocol should not be
-        self.protocol: VirtualProtocol | IProtocol = protocol
-=======
         
         # Protocol should only be None if DEBUG? TODO: Is this true?
         self.protocol: Optional[IProtocol] = protocol
->>>>>>> 54b52218
         self.id = id
         self.last_seen: datetime = datetime.now()
 
@@ -413,15 +402,9 @@
 
 class FindResult(TypedDict):
     found: bool
-<<<<<<< HEAD
     found_contacts: list[Contact]
     found_by: Contact
     found_value: str
-=======
-    found_by: Contact  # TODO: Add type hinting
-    found_value: str
-    found_contacts: list[Contact]
->>>>>>> 54b52218
 
 
 class ContactQueueItem(TypedDict):
@@ -1164,87 +1147,6 @@
               further_contacts) -> QueryReturn:
         pass
 
-<<<<<<< HEAD
-=======
-
-class RPCError(Exception):
-    """
-    Possible errors for RPC commands.
-    """
-    def __init__(self,
-                 error_message: str | None = None,
-                 timeout_error: bool = False,
-                 id_mismatch_error: bool = False,
-                 peer_error: bool = False,
-                 peer_error_message: str | None = None
-                 ):
-        super().__init__(error_message)
-        self.protocol_error_message: str | None = error_message 
-        
-        if error_message:
-            self.protocol_error = True
-        else:
-            self.protocol_error = False
-        
-        self.timeout_error = timeout_error
-        self.id_mismatch_error = id_mismatch_error
-        self.peer_error = peer_error
-        self.peer_error_message: str | None = peer_error_message
-
-        if self.peer_error_message and not self.peer_error:
-            raise ValueError("Parameter peer error message requires a peer error.")
-
-    def has_error(self) -> bool:
-        return self.timeout_error or \
-            self.protocol_error or \
-            self.id_mismatch_error or \
-            self.peer_error
-
-    def __str__(self):
-        if self.has_error():
-            if self.protocol_error:
-                return self.protocol_error_message
-            elif self.peer_error:
-                return self.peer_error_message
-        else:
-            return "No error."
-
-    @staticmethod
-    def no_error():
-        pass
-
-
-class IProtocol:
-    """
-    Interface for all protocols to follow.
-    """
-    @property
-    @abstractmethod
-    def node(self):
-        pass
-
-    @node.setter
-    def node(self, new_node):
-        self.node = new_node
-
-    @abstractmethod
-    def ping(self, sender: Contact) -> RPCError:
-        pass
-
-    @abstractmethod
-    def find_node(self, sender: Contact, key: ID) -> tuple[list[Contact], RPCError]:
-        pass
-
-    @abstractmethod
-    def find_value(self, sender: Contact, key: ID) -> tuple[list[Contact], str, RPCError]:
-        pass
-
-    @abstractmethod
-    def store(self, sender: Contact, key: ID, val: str, is_cached: bool = False) -> RPCError:
-        pass
-
-
->>>>>>> 54b52218
 def get_rpc_error(id: ID, 
               resp: BaseResponse, 
               timeout_error: bool,
@@ -1277,7 +1179,7 @@
         else:
             error = RPCError(
                 "Time out while pinging contact - VirtualProtocol does not respond.",
-                timeout_error = not self.responds
+                timeout_error=not self.responds
             )
             return error
 
@@ -1550,7 +1452,7 @@
         for c in contacts:
             error: RPCError | None = c.protocol.store(
                 sender=self.node.our_contact, key=key, val=val)
-            handle_error(error, c)
+            self.handle_error(error, c)
 
     def bootstrap(self, known_peer: Contact) -> None:
         """
@@ -1744,8 +1646,8 @@
         Put the timed out contact into a collection and increment the number
         of times it has timed out.
 
-        If it has timed out a certain amount, remove it from the bucket 
-        and replace it with the most recent pending contact that are 
+        If it has timed out a certain amount, remove it from the bucket
+        and replace it with the most recent pending contact that are
         queued for that bucket.
         """
         # For all errors:
@@ -1753,17 +1655,17 @@
         if count == Constants.EVICTION_LIMIT:
             self.replace_contact(contact)
 
-    def delay_eviction(self, 
-                       to_evict: Contact, 
+    def delay_eviction(self,
+                       to_evict: Contact,
                        to_replace: Contact) -> None:
         """
-        The contact that did not respond (or had an error) gets "n" 
+        The contact that did not respond (or had an error) gets "n"
         tries before being evicted and replaced with the most recently
         seen contact that wants to got into the non-responding contact's
         K-Bucket
 
         :param to_evict: The contact that didn't respond.
-        :param to_replace: The contact that can replace the 
+        :param to_replace: The contact that can replace the
         non-responding contact.
         """
         # Non-concurrent list needs locking
@@ -1779,12 +1681,12 @@
             self.replace_contact(to_evict)
 
     def add_contact_to_evict(self, key: int) -> int:  # TODO: make protected.
-        # self.eviction_count is a dictionary of ID keys -> 
+        # self.eviction_count is a dictionary of ID keys ->
         # how many times they have been considered for eviction.
         if key not in self.eviction_count:
             self.eviction_count[key] = 0
         count = self.eviction_count[key] + 1
-        self.eviction_count[key] = count 
+        self.eviction_count[key] = count
 
         return count
 
@@ -1797,7 +1699,6 @@
 
     def evict_contact(bucket: KBucket, to_evict: Contact) -> None:  # TODO: Make protected.
          pass  # TODO: Complete
-        
 
     def save(self, filename: str) -> None:
         """
@@ -1813,7 +1714,6 @@
         """
         with open(filename, "rb") as input_file:
             return pickle.load(file=input_file)
-
 
 
 # class DHTSubclass(DHT):
